--- conflicted
+++ resolved
@@ -259,21 +259,13 @@
   ; make "explicit_js_mode.t" ~external_deps:true ~js:true
     (* for the following tests sandboxing is disabled because absolute paths end
        up appearing in the output if we sandbox *)
-<<<<<<< HEAD
   ; make "env/env-bins.t" ~disable_sandboxing:true
   ; make "mdx-stanza.t" ~external_deps:true
+  ; make "bisect-ppx/main.t" ~external_deps:true ~enabled:false
+  ; make "bisect-ppx/github3473.t" ~external_deps:true ~enabled:false
+  ; make "github3188.t" ~external_deps:true
   ; make "toplevel-integration.t" ~external_deps:true
-  ; make "bisect-ppx/main.t" ~external_deps:true
-  ; make "github3188.t" ~external_deps:true
-=======
-  ; make "env/env-bins" ~disable_sandboxing:true
-  ; make "mdx-stanza" ~external_deps:true
-  ; make "toplevel-integration" ~external_deps:true
-  ; make "bisect-ppx/main" ~external_deps:true ~enabled:false
-  ; make "bisect-ppx/github3473" ~external_deps:true ~enabled:false
-  ; make "github3188" ~external_deps:true
-  ; make "instrumentation" ~external_deps:true
->>>>>>> 4f0fa1b8
+  ; make "instrumentation.t" ~external_deps:true
   ]
   |> String_map.of_list_map_exn ~f:(fun (test : Test.t) -> (test.path, test))
 
