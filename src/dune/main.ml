open! Stdune
open Import
open Fiber.O

let () = Inline_tests.linkme

type workspace =
  { contexts : Context.t list
  ; conf : Dune_load.conf
  ; env : Env.t
  }

type build_system =
  { workspace : workspace
  ; scontexts : Super_context.t String.Map.t
  }

let package_install_file w pkg =
  match Package.Name.Map.find w.conf.packages pkg with
  | None ->
    Error ()
  | Some p ->
    Ok
      (Path.Source.relative p.path
        (Utils.install_file ~package:p.name ~findlib_toolchain:None))

let setup_env ~capture_outputs =
  let env =
    if
      (not capture_outputs)
      || not (Lazy.force Ansi_color.stderr_supports_color)
    then
      Env.initial
    else
      Colors.setup_env_for_colors Env.initial
  in
  Env.add env ~var:"INSIDE_DUNE" ~value:"1"

let scan_workspace ?workspace ?workspace_file ?x ?(capture_outputs = true)
  ?profile ~ancestor_vcs () =
  let env = setup_env ~capture_outputs in
  let conf = Dune_load.load ~ancestor_vcs () in
  let workspace =
    match workspace with
    | Some w ->
      w
    | None -> (
      match workspace_file with
      | Some p ->
        if not (Path.exists p) then
          User_error.raise
            [ Pp.textf "Workspace file %s does not exist"
              (Path.to_string_maybe_quoted p)
            ];
        Workspace.load ?x ?profile p
      | None -> (
        match
          let p = Path.of_string Workspace.filename in
          Option.some_if (Path.exists p) p
        with
        | Some p ->
          Workspace.load ?x ?profile p
        | None ->
          Workspace.default ?x ?profile () ) )
  in
  let+ contexts = Context.create ~env workspace in
  List.iter contexts ~f:(fun (ctx : Context.t) ->
    Log.infof "@[<1>Dune context:@,%a@]@." Pp.render_ignore_tags
      (Dyn.pp (Context.to_dyn ctx)));
  { contexts; conf; env }

let init_build_system ?only_packages ?external_lib_deps_mode
<<<<<<< HEAD
    ~sandboxing_preference ?memory w =
=======
  ~sandboxing_preference w =
>>>>>>> 72d560c4
  Option.iter only_packages ~f:(fun set ->
    Package.Name.Set.iter set ~f:(fun pkg ->
      if not (Package.Name.Map.mem w.conf.packages pkg) then
        let pkg_name = Package.Name.to_string pkg in
        User_error.raise
          [ Pp.textf
            "I don't know about package %s (passed through \
             --only-packages/--release)"
            pkg_name
          ]
          ~hints:
            (User_message.did_you_mean pkg_name
              ~candidates:
                ( Package.Name.Map.keys w.conf.packages
                |> List.map ~f:Package.Name.to_string ))));
  let rule_done = ref 0 in
  let rule_total = ref 0 in
  let gen_status_line () =
    { Scheduler.message =
      Some (Pp.verbatim (sprintf "Done: %u/%u" !rule_done !rule_total))
    ; show_jobs = true
    }
  in
  let hook (hook : Build_system.hook) =
    match hook with
    | Rule_started ->
      incr rule_total
    | Rule_completed ->
      incr rule_done
  in
  Build_system.reset ();
  Build_system.init ~sandboxing_preference ~contexts:w.contexts
    ~file_tree:w.conf.file_tree ~hook ?memory;
  Scheduler.set_status_line_generator gen_status_line;
  let+ scontexts =
    Gen_rules.gen w.conf ~contexts:w.contexts ?only_packages
      ?external_lib_deps_mode
  in
  { workspace = w; scontexts }

let auto_concurrency =
  let v = ref None in
  fun () ->
    match !v with
    | Some n ->
      Fiber.return n
    | None ->
      let+ n =
        if Sys.win32 then
          match Env.get Env.initial "NUMBER_OF_PROCESSORS" with
          | None ->
            Fiber.return 1
          | Some s -> (
            match int_of_string s with
            | exception _ ->
              Fiber.return 1
            | n ->
              Fiber.return n )
        else
          let commands =
            [ ("nproc", [])
            ; ("getconf", [ "_NPROCESSORS_ONLN" ])
            ; ("getconf", [ "NPROCESSORS_ONLN" ])
            ]
          in
          let rec loop = function
            | [] ->
              Fiber.return 1
            | (prog, args) :: rest -> (
              match Bin.which ~path:(Env.path Env.initial) prog with
              | None ->
                loop rest
              | Some prog -> (
                let* result =
                  Process.run_capture (Accept All) prog args ~env:Env.initial
                    ~stderr_to:(Process.Io.file Config.dev_null Process.Io.Out)
                in
                match result with
                | Error _ ->
                  loop rest
                | Ok s -> (
                  match int_of_string (String.trim s) with
                  | n ->
                    Fiber.return n
                  | exception _ ->
                    loop rest ) ) )
          in
          loop commands
      in
      Log.infof "Auto-detected concurrency: %d" n;
      v := Some n;
      n

let set_concurrency (config : Config.t) =
  let+ n =
    match config.concurrency with
    | Fixed n ->
      Fiber.return n
    | Auto ->
      auto_concurrency ()
  in
  if n >= 1 then Scheduler.set_concurrency n

(* Called by the script generated by ../build.ml *)
let bootstrap () =
  Clflags.promote_install_files := true;
  Colors.setup_err_formatter_colors ();
  Path.set_root Path.External.initial_cwd;
  Path.Build.set_build_dir (Path.Build.Kind.of_string "_boot");
  let main () =
    let anon s =
      raise (Arg.Bad (Printf.sprintf "don't know what to do with %s\n" s))
    in
    let init (config : Config.t) =
      Console.init config.display;
      Log.init ()
    in
    let subst () =
      let config : Config.t =
        { display = Quiet
        ; concurrency = Fixed 1
        ; terminal_persistence = Preserve
        ; sandboxing_preference = []
        }
      in
      init config;
      Scheduler.go ~config Watermarks.subst;
      exit 0
    in
    let display = ref None in
    let display_mode =
      Arg.Symbol
        ( List.map Config.Display.all ~f:fst
        , fun s -> display := List.assoc Config.Display.all s )
    in
    let concurrency = ref None in
    let concurrency_arg x =
      match Config.Concurrency.of_string x with
      | Error msg ->
        raise (Arg.Bad msg)
      | Ok c ->
        concurrency := Some c
    in
    let terminal_persistence = Some Config.Terminal_persistence.Preserve in
    let profile = ref None in
    Arg.parse
      [ ("-j", String concurrency_arg, "JOBS concurrency")
      ; ( "--release"
        , Unit (fun () -> profile := Some Profile.Release)
        , " set release mode" )
      ; ("--display", display_mode, " set the display mode")
      ; ("--subst", Unit subst, " substitute watermarks in source files")
      ; ( "--debug-backtraces"
        , Set Clflags.debug_backtraces
        , " always print exception backtraces" )
      ]
      anon "Usage: boot.exe [-j JOBS] [--dev]\nOptions are:";
    Clflags.debug_dep_path := true;
    let config =
      (* Only load the configuration with --dev *)
      if !profile = Some Profile.Release then
        Config.default
      else
        Config.load_user_config_file ()
    in
    let config =
      Config.merge config
        { display = !display
        ; concurrency = !concurrency
        ; sandboxing_preference = None
        ; terminal_persistence
        }
    in
    let config =
      Config.adapt_display config
        ~output_is_a_tty:(Lazy.force Ansi_color.stderr_supports_color)
    in
    init config;
    Scheduler.go ~config (fun () ->
      let* () = set_concurrency config in
      let* workspace =
        scan_workspace
          ~workspace:(Workspace.default ?profile:!profile ())
          ?profile:!profile ~ancestor_vcs:None ()
      in
      let* _ =
        init_build_system ~sandboxing_preference:config.sandboxing_preference
          workspace
      in
      Build_system.do_build
        ~request:
          (Build.path (Path.relative Path.build_dir "default/dune.install")))
  in
  try main () with
  | Fiber.Never ->
    exit 1
  | exn ->
    let exn = Exn_with_backtrace.capture exn in
    Report_error.report exn;
    exit 1

let find_context_exn t ~name =
  match List.find t.contexts ~f:(fun c -> c.name = name) with
  | Some ctx ->
    ctx
  | None ->
    User_error.raise [ Pp.textf "Context %S not found!" name ]<|MERGE_RESOLUTION|>--- conflicted
+++ resolved
@@ -70,11 +70,7 @@
   { contexts; conf; env }
 
 let init_build_system ?only_packages ?external_lib_deps_mode
-<<<<<<< HEAD
-    ~sandboxing_preference ?memory w =
-=======
-  ~sandboxing_preference w =
->>>>>>> 72d560c4
+  ~sandboxing_preference ?memory w =
   Option.iter only_packages ~f:(fun set ->
     Package.Name.Set.iter set ~f:(fun pkg ->
       if not (Package.Name.Map.mem w.conf.packages pkg) then
